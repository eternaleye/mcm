--- conflicted
+++ resolved
@@ -406,32 +406,15 @@
 		byte* no_alias ht = hash_table;
 
 		const short* no_alias st = table.getStretchPtr();
-<<<<<<< HEAD
 		size_t huff_state = huff.start_state, code = 0;
 		if (!decode) {
 			const auto& huff_code = huff.getCode(c);
 			code = huff_code.value << (sizeof(size_t) * 8 - huff_code.length);
-=======
-		size_t ctx = 1, huff_state = huff.start_state;
-		size_t bit_index = 0, code = 0;
-		if (!decode) {
-			const auto& huff_code = huff.getCode(c);
-			bit_index = huff_code.length - 1;
-			code = huff_code.value;
->>>>>>> 06ae7ecc
 		}
 		for (;;) {
 			// Get match model prediction.
 			size_t ctx = huff_state;
-
-			// auto& isse = match_model_sse[match_model.getLength() * 2 + match_model.getExpectedBit()];
 			int mm_p = match_model.getP(st);
-<<<<<<< HEAD
-			// int div_p = div_table[match_model.getLength()];
-			// if (match_model.getExpectedBit()) div_p = -div_p;
-=======
-			ctx = huff_state;
->>>>>>> 06ae7ecc
 
 			byte
 				*no_alias s0 = nullptr, *no_alias s1 = nullptr, *no_alias s2 = nullptr, *no_alias s3 = nullptr, 
@@ -458,11 +441,7 @@
 			assert(s4 >= ht && s4 <= ht + hash_alloc_size);
 			assert(s5 >= ht && s5 <= ht + hash_alloc_size);
 
-<<<<<<< HEAD
 			cur_mixer = &mixer_base[ctx];
-=======
-			CMMixer* cur_mixer = &mixer_base[ctx];
->>>>>>> 06ae7ecc
 
 #if USE_MMX
 			__m128i wa = _mm_cvtsi32_si128(ushort((inputs > 0) ? (mm_p ? mm_p : getP<fixed_probs>(*s0, 0, st)) : 0));
@@ -524,30 +503,13 @@
 
 			match_model.updateBit(bit);
 
-<<<<<<< HEAD
-=======
-			//if (!use_huffman) {
-				ctx = (ctx << 1) | bit;
-			//}
-
->>>>>>> 06ae7ecc
 			// Encode the bit / decode at the last second.
-			huff_state = huff.state_trans[huff_state][bit];
 			if (decode) {
 				ent.Normalize(stream);
-<<<<<<< HEAD
 			}
 			huff_state = huff.getTransition(huff_state, bit);
 			if (huff.isLeaf(huff_state)) {
 				break;
-=======
-				if (huff.isLeaf(huff_state)) {
-					break;
-				}
-			} else {
-				if (!bit_index) break;
-				--bit_index;
->>>>>>> 06ae7ecc
 			}
 		}
 
@@ -614,11 +576,6 @@
 		block_profile_models[(size_t)profile].encode(ent, sout, (size_t)block.profile);
 	}
 
-	void BuildHuffCodes(Huffman::Tree<size_t>* tree) {
-		// Get the compression codes.
-		tree->getCodes(&huff_codes[0]);
-	}
-
 	template <typename TOut, typename TIn>
 	size_t Compress(TOut& sout, TIn& sin) {
 		ProgressMeter meter;
